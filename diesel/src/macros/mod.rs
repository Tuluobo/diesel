#![allow(unused_parens)] // FIXME: Remove this attribute once false positive is resolved.
#![cfg_attr(rustfmt, rustfmt_skip)] // https://github.com/rust-lang-nursery/rustfmt/issues/2755

pub(crate) mod prelude {
    #[cfg_attr(
        any(feature = "huge-tables", feature = "large-tables"),
        allow(deprecated)
    )]
    #[doc(inline)]
    pub use crate::{
        allow_columns_to_appear_in_same_group_by_clause,
        allow_tables_to_appear_in_same_query,
        joinable,
        table,
    };
}

#[macro_export]
#[doc(hidden)]
macro_rules! __diesel_fix_sql_type_import {
    ($(use $($import:tt)::+;)*) => {
        $(
            $crate::__diesel_fix_sql_type_import!(@expand_import: $($import)::+);
        )*
    };
    (@expand_import: super:: $($Type:tt)+) => {
        use super::super::$($Type)+;
    };
    (@expand_import: $($Type:tt)+) => {
        use $($Type)+;
    }
}

#[macro_export]
#[doc(hidden)]
#[cfg(feature = "postgres_backend")]
macro_rules! __diesel_internal_table_backend_specific_impls {
    ($table:ident, $column_name:ident) => { 
        impl $crate::expression::AppearsOnTable<$crate::query_builder::Only<$table>>
            for $column_name {}
        impl $crate::expression::SelectableExpression<$crate::query_builder::Only<$table>>
            for $column_name {}
    };
}
#[macro_export]
#[doc(hidden)]
#[cfg(not(feature = "postgres_backend"))]
macro_rules! __diesel_internal_table_backend_specific_impls {
    ($table:ident, $column_name:ident) => {};
}

#[macro_export]
#[doc(hidden)]
macro_rules! __diesel_column {
    (
        table = $table:ident,
        table_sql_name = $table_sql_name:expr,
        table_schema = $table_schema:ident,
        name = $column_name:ident,
        sql_name = $sql_name:expr,
        ty = ($($Type:tt)*),
        meta = [$($meta:tt)*],
    ) => {
        $($meta)*
        #[allow(non_camel_case_types, dead_code)]
        #[derive(Debug, Clone, Copy, $crate::query_builder::QueryId, Default)]
        pub struct $column_name;

        impl $crate::expression::Expression for $column_name {
            type SqlType = $($Type)*;
        }

        impl<DB> $crate::query_builder::QueryFragment<DB> for $column_name where
            DB: $crate::backend::Backend,
            <$table as $crate::QuerySource>::FromClause: $crate::query_builder::QueryFragment<DB>,
        {
            #[allow(non_snake_case)]
            fn walk_ast<'b>(&'b self, mut __out: $crate::query_builder::AstPass<'_, 'b, DB>) -> $crate::result::QueryResult<()>
            {
                use $crate::QuerySource;
                const FROM_CLAUSE: $crate::query_builder::nodes::StaticQueryFragmentInstance<table> = $crate::query_builder::nodes::StaticQueryFragmentInstance::new();

                FROM_CLAUSE.walk_ast(__out.reborrow())?;
                __out.push_sql(".");
                __out.push_identifier($sql_name)
            }
        }

        impl $crate::SelectableExpression<$table> for $column_name {
        }

        impl<QS> $crate::AppearsOnTable<QS> for $column_name where
            QS: $crate::query_source::AppearsInFromClause<$table, Count=$crate::query_source::Once>,
        {
        }

        impl<Left, Right> $crate::SelectableExpression<
                $crate::query_source::joins::Join<Left, Right, $crate::query_source::joins::LeftOuter>,
        > for $column_name where
            $column_name: $crate::AppearsOnTable<$crate::query_source::joins::Join<Left, Right, $crate::query_source::joins::LeftOuter>>,
            Self: $crate::SelectableExpression<Left>,
            // If our table is on the right side of this join, only
            // `Nullable<Self>` can be selected
            Right: $crate::query_source::AppearsInFromClause<$table, Count=$crate::query_source::Never> + $crate::query_source::QuerySource,
            Left: $crate::query_source::QuerySource
        {
        }

        impl<Left, Right> $crate::SelectableExpression<
                $crate::query_source::joins::Join<Left, Right, $crate::query_source::joins::Inner>,
        > for $column_name where
            $column_name: $crate::AppearsOnTable<$crate::query_source::joins::Join<Left, Right, $crate::query_source::joins::Inner>>,
            Left: $crate::query_source::AppearsInFromClause<$table> + $crate::query_source::QuerySource,
            Right: $crate::query_source::AppearsInFromClause<$table> + $crate::query_source::QuerySource,
            (Left::Count, Right::Count): $crate::query_source::Pick<Left, Right>,
            Self: $crate::SelectableExpression<
                <(Left::Count, Right::Count) as $crate::query_source::Pick<Left, Right>>::Selection,
            >,
        {
        }

        // FIXME: Remove this when overlapping marker traits are stable
        impl<Join, On> $crate::SelectableExpression<$crate::query_source::joins::JoinOn<Join, On>> for $column_name where
            $column_name: $crate::SelectableExpression<Join> + $crate::AppearsOnTable<$crate::query_source::joins::JoinOn<Join, On>>,
        {
        }

        // FIXME: Remove this when overlapping marker traits are stable
        impl<From> $crate::SelectableExpression<$crate::query_builder::SelectStatement<$crate::query_builder::FromClause<From>>> for $column_name where
            From: $crate::query_source::QuerySource,
            $column_name: $crate::SelectableExpression<From> + $crate::AppearsOnTable<$crate::query_builder::SelectStatement<$crate::query_builder::FromClause<From>>>,
        {
        }

        impl<__GB> $crate::expression::ValidGrouping<__GB> for $column_name
        where __GB: $crate::expression::IsContainedInGroupBy<$column_name, Output = $crate::expression::is_contained_in_group_by::Yes>,
        {
            type IsAggregate = $crate::expression::is_aggregate::Yes;
        }

        impl $crate::expression::ValidGrouping<()> for $column_name {
            type IsAggregate = $crate::expression::is_aggregate::No;
        }

        impl $crate::expression::IsContainedInGroupBy<$column_name> for $column_name {
            type Output = $crate::expression::is_contained_in_group_by::Yes;
        }

        impl $crate::query_source::Column for $column_name {
            type Table = $table;

            const NAME: &'static str = $sql_name;
        }

        impl<T> $crate::EqAll<T> for $column_name where
            T: $crate::expression::AsExpression<$($Type)*>,
            $crate::dsl::Eq<$column_name, T::Expression>: $crate::Expression<SqlType=$crate::sql_types::Bool>,
        {
            type Output = $crate::dsl::Eq<Self, T::Expression>;

            fn eq_all(self, rhs: T) -> Self::Output {
                use $crate::expression_methods::ExpressionMethods;
                self.eq(rhs)
            }
        }


        $crate::__diesel_internal_table_backend_specific_impls!($table, $column_name);

        $crate::__diesel_generate_ops_impls_if_numeric!($column_name, $($Type)*);
        $crate::__diesel_generate_ops_impls_if_date_time!($column_name, $($Type)*);
        $crate::__diesel_generate_ops_impls_if_network!($column_name, $($Type)*);
    }
}

/// Specifies that a table exists, and what columns it has. This will create a
/// new public module, with the same name, as the name of the table. In this
/// module, you'll find a unit struct named `table`, and a unit struct with the
/// names of each of the columns.
///
/// By default this allows a maximum of 32 columns per table.
/// You can increase this limit to 64 by enabling the `64-column-tables` feature.
/// You can increase it to 128 by enabling the `128-column-tables` feature.
/// You can decrease it to 16 columns,
/// which improves compilation time,
/// by disabling the default features of Diesel.
/// Note that enabling 64 column tables or larger will substantially increase
/// the compile time of Diesel.
///
/// Example usage
/// -------------
///
/// ```rust
/// diesel::table! {
///     users {
///         id -> Integer,
///         name -> VarChar,
///         favorite_color -> Nullable<VarChar>,
///     }
/// }
/// ```
///
/// You may also specify a primary key if it's called something other than `id`.
/// Tables with no primary key are not supported.
///
/// ```rust
/// diesel::table! {
///     users (non_standard_primary_key) {
///         non_standard_primary_key -> Integer,
///         name -> VarChar,
///         favorite_color -> Nullable<VarChar>,
///     }
/// }
/// ```
///
/// For tables with composite primary keys, list all of the columns in the
/// primary key.
///
/// ```rust
/// diesel::table! {
///     followings (user_id, post_id) {
///         user_id -> Integer,
///         post_id -> Integer,
///         favorited -> Bool,
///     }
/// }
/// # fn main() {
/// #     use diesel::prelude::Table;
/// #     use self::followings::dsl::*;
/// #     // Poor man's assert_eq! -- since this is type level this would fail
/// #     // to compile if the wrong primary key were generated
/// #     let (user_id {}, post_id {}) = followings.primary_key();
/// # }
/// ```
///
/// If you are using types that aren't from Diesel's core types, you can specify
/// which types to import.
///
/// ```
/// # mod diesel_full_text_search {
/// #     #[derive(diesel::sql_types::SqlType)]
/// #     pub struct TsVector;
/// # }
///
/// diesel::table! {
///     use diesel::sql_types::*;
/// #    use crate::diesel_full_text_search::*;
/// # /*
///     use diesel_full_text_search::*;
/// # */
///
///     posts {
///         id -> Integer,
///         title -> Text,
///         keywords -> TsVector,
///     }
/// }
/// # fn main() {}
/// ```
///
/// If you want to add documentation to the generated code you can use the
/// following syntax:
///
/// ```
/// diesel::table! {
///     /// The table containing all blog posts
///     posts {
///         /// The post's unique id
///         id -> Integer,
///         /// The post's title
///         title -> Text,
///     }
/// }
/// ```
///
/// If you have a column with the same name as a Rust reserved keyword, you can use
/// the `sql_name` attribute like this:
///
/// ```
/// diesel::table! {
///     posts {
///         id -> Integer,
///         /// This column is named `mytype` but references the table `type` column.
///         #[sql_name = "type"]
///         mytype -> Text,
///     }
/// }
/// ```
///
/// This module will also contain several helper types:
///
/// dsl
/// ---
///
/// This simply re-exports the table, renamed to the same name as the module,
/// and each of the columns. This is useful to glob import when you're dealing
/// primarily with one table, to allow writing `users.filter(name.eq("Sean"))`
/// instead of `users::table.filter(users::name.eq("Sean"))`.
///
/// `all_columns`
/// -----------
///
/// A constant will be assigned called `all_columns`. This is what will be
/// selected if you don't otherwise specify a select clause. It's type will be
/// `table::AllColumns`. You can also get this value from the
/// `Table::all_columns` function.
///
/// star
/// ----
///
/// This will be the qualified "star" expression for this table (e.g.
/// `users.*`). Internally, we read columns by index, not by name, so this
/// column is not safe to read data out of, and it has had it's SQL type set to
/// `()` to prevent accidentally using it as such. It is sometimes useful for
/// count statements however. It can also be accessed through the `Table.star()`
/// method.
///
/// `SqlType`
/// -------
///
/// A type alias called `SqlType` will be created. It will be the SQL type of
/// `all_columns`. The SQL type is needed for things like [returning boxed
/// queries][boxed_queries].
///
/// [boxed_queries]: crate::query_dsl::QueryDsl::into_boxed()
///
/// `BoxedQuery`
/// ----------
///
/// ```ignore
/// pub type BoxedQuery<'a, DB, ST = SqlType> = BoxedSelectStatement<'a, ST, table, DB>;
/// ```

#[allow(deprecated)]
#[cfg_attr(feature="huge-tables", deprecated="`huge-tables` is deprecated in favor of `64-column-tables`")]
#[cfg_attr(feature="large-tables", deprecated="`large-tables` is deprecated in favor of `32-column-tables`")]
#[macro_export]
macro_rules! table {
    ($($tokens:tt)*) => {
        $crate::__diesel_parse_table! {
            tokens = [$($tokens)*],
            imports = [],
            meta = [],
            sql_name = unknown,
            name = unknown,
            schema = public,
            primary_key = id,
        }
    }
}

#[macro_export]
#[doc(hidden)]
macro_rules! __diesel_invalid_table_syntax {
    () => {
        compile_error!(
            "Invalid `table!` syntax. Please see the `table!` macro docs for more info."
        );
    };
}

#[macro_export]
#[doc(hidden)]
macro_rules! __diesel_parse_table {
    // Found an import
    (
        tokens = [use $($import:tt)::+; $($rest:tt)*],
        imports = [$($imports:tt)*],
        $($args:tt)*
    ) => {
        $crate::__diesel_parse_table! {
            tokens = [$($rest)*],
            imports = [$($imports)* use $($import)::+;],
            $($args)*
        }
    };

    // Found sql_name attribute, override whatever we had before
    (
        tokens = [#[sql_name = $sql_name:expr] $($rest:tt)*],
        imports = $imports:tt,
        meta = $meta:tt,
        sql_name = $ignore:tt,
        $($args:tt)*
    ) => {
        $crate::__diesel_parse_table! {
            tokens = [$($rest)*],
            imports = $imports,
            meta = $meta,
            sql_name = $sql_name,
            $($args)*
        }
    };

    // Meta item other than sql_name, attach it to the table struct
    (
        tokens = [#$new_meta:tt $($rest:tt)*],
        imports = $imports:tt,
        meta = [$($meta:tt)*],
        $($args:tt)*
    ) => {
        $crate::__diesel_parse_table! {
            tokens = [$($rest)*],
            imports = $imports,
            meta = [$($meta)* #$new_meta],
            $($args)*
        }
    };

    // Found a schema name, override whatever we had before
    (
        tokens = [$schema:ident . $($rest:tt)*],
        imports = $imports:tt,
        meta = $meta:tt,
        sql_name = $sql_name:tt,
        name = $name:tt,
        schema = $ignore:tt,
        $($args:tt)*
    ) => {
        $crate::__diesel_parse_table! {
            tokens = [$($rest)*],
            imports = $imports,
            meta = $meta,
            sql_name = $sql_name,
            name = $name,
            schema = $schema,
            $($args)*
        }
    };

    // Found a table name, override whatever we had before
    (
        tokens = [$name:ident $($rest:tt)*],
        imports = $imports:tt,
        meta = $meta:tt,
        sql_name = $sql_name:tt,
        name = $ignore:tt,
        $($args:tt)*
    ) => {
        $crate::__diesel_parse_table! {
            tokens = [$($rest)*],
            imports = $imports,
            meta = $meta,
            sql_name = $sql_name,
            name = $name,
            $($args)*
        }
    };

    // Found a primary key, override whatever we had before
    (
        tokens = [($($pk:ident),+ $(,)*) $($rest:tt)*],
        imports = $imports:tt,
        meta = $meta:tt,
        sql_name = $sql_name:tt,
        name = $name:tt,
        schema = $schema:tt,
        primary_key = $ignore:tt,
        $($args:tt)*
    ) => {
        $crate::__diesel_parse_table! {
            tokens = [$($rest)*],
            imports = $imports,
            meta = $meta,
            sql_name = $sql_name,
            name = $name,
            schema = $schema,
            primary_key = ($($pk),+),
            $($args)*
        }
    };

    // Reached columns with no imports, set a default
    (
        tokens = [{$($columns:tt)*}],
        imports = [],
        $($args:tt)*
    ) => {
        $crate::__diesel_parse_table! {
            tokens = [{$($columns)*}],
            imports = [use $crate::sql_types::*;],
            $($args)*
        }
    };

    // Reached columns with no sql_name, set a default
    (
        tokens = [{$($columns:tt)*}],
        imports = $imports:tt,
        meta = $meta:tt,
        sql_name = unknown,
        name = $name:tt,
        $($args:tt)*
    ) => {
        $crate::__diesel_parse_table! {
            tokens = [{$($columns)*}],
            imports = $imports,
            meta = $meta,
            sql_name = stringify!($name),
            name = $name,
            $($args)*
        }
    };

    // Parse the columns
    (
        tokens = [{$($columns:tt)*}],
        $($args:tt)*
    ) => {
        $crate::__diesel_parse_columns! {
            tokens = [$($columns)*],
            table = { $($args)* },
            columns = [],
        }
    };

    // Invalid syntax
    ($($tokens:tt)*) => {
        $crate::__diesel_invalid_table_syntax!();
    }
}

#[macro_export]
#[doc(hidden)]
macro_rules! __diesel_parse_columns {
    // No column being parsed, start a new one.
    // Attempt to capture the type as separate tokens if at all possible.
    (
        tokens = [
            $(#$meta:tt)*
            $name:ident -> $($ty:tt)::* $(<$($ty_params:tt)::*>)*,
            $($rest:tt)*
        ],
        $($args:tt)*
    ) => {
        $crate::__diesel_parse_columns! {
            current_column = {
                unchecked_meta = [$(#$meta)*],
                name = $name,
                sql_name = stringify!($name),
                ty = ($($ty)::* $(<$($ty_params)::*>)*),
                meta = [],
            },
            tokens = [$($rest)*],
            $($args)*
        }
    };

    // No column being parsed, start a new one. Couldn't keep the `ty` separate.
    (
        tokens = [
            $(#$meta:tt)*
            $name:ident -> $ty:ty,
            $($rest:tt)*
        ],
        $($args:tt)*
    ) => {
        $crate::__diesel_parse_columns! {
            current_column = {
                unchecked_meta = [$(#$meta)*],
                name = $name,
                sql_name = stringify!($name),
                ty = ($ty),
                meta = [],
            },
            tokens = [$($rest)*],
            $($args)*
        }
    };


    // Found #[sql_name]
    (
        current_column = {
            unchecked_meta = [#[sql_name = $sql_name:expr] $($meta:tt)*],
            name = $name:tt,
            sql_name = $ignore:expr,
            $($current_column:tt)*
        },
        $($args:tt)*
    ) => {
        $crate::__diesel_parse_columns! {
            current_column = {
                unchecked_meta = [$($meta)*],
                name = $name,
                sql_name = $sql_name,
                $($current_column)*
            },
            $($args)*
        }
    };

    // Meta item other than #[sql_name]
    (
        current_column = {
            unchecked_meta = [#$new_meta:tt $($unchecked_meta:tt)*],
            name = $name:tt,
            sql_name = $sql_name:expr,
            ty = $ty:tt,
            meta = [$($meta:tt)*],
            $($current_column:tt)*
        },
        $($args:tt)*
    ) => {
        $crate::__diesel_parse_columns! {
            current_column = {
                unchecked_meta = [$($unchecked_meta)*],
                name = $name,
                sql_name = $sql_name,
                ty = $ty,
                meta = [$($meta)* #$new_meta],
                $($current_column)*
            },
            $($args)*
        }
    };

    // Done parsing this column
    (
        current_column = {
            unchecked_meta = [],
            $($current_column:tt)*
        },
        tokens = $tokens:tt,
        table = $table:tt,
        columns = [$($columns:tt,)*],
        $($args:tt)*
    ) => {
        $crate::__diesel_parse_columns! {
            tokens = $tokens,
            table = $table,
            columns = [$($columns,)* { $($current_column)* },],
            $($args)*
        }
    };

    // Done parsing all columns
    (
        tokens = [],
        $($args:tt)*
    ) => {
        $crate::__diesel_table_impl!($($args)*);
    };

    // Invalid syntax
    ($($tokens:tt)*) => {
        $crate::__diesel_invalid_table_syntax!();
    }
}

#[macro_export]
#[doc(hidden)]
macro_rules! __diesel_table_impl {
    (
        table = { $($table: tt)* },
        columns = [$({
            name = $column_name:ident,
            sql_name = $column_sql_name:expr,
            ty = ($($column_ty:tt)*),
            $($column:tt)*
        },)+],
    ) => {
        $crate::__diesel_check_column_count!{
            inner = {
                $crate::__diesel_table_impl! {
                    impl_table,
                    table = { $($table)*},
                    columns = [$({
                        name = $column_name,
                        sql_name = $column_sql_name,
                        ty = ($($column_ty)*),
                        $($column)*
                    },)+],
                }
            },
            ($($column_name,)*)
        }
    };
    (
        impl_table,
        table = {
            imports = [$($imports:tt)*],
            meta = [$($meta:tt)*],
            sql_name = $sql_name:expr,
            name = $table_name:ident,
            schema = $schema:ident,
            primary_key = $primary_key:tt,
        },
        columns = [$({
            name = $column_name:ident,
            sql_name = $column_sql_name:expr,
            ty = ($($column_ty:tt)*),
            $($column:tt)*
        },)+],
    ) => {
        $($meta)*
        #[allow(unused_imports, dead_code)]
        pub mod $table_name {
            pub use self::columns::*;
            $($imports)*

            /// Re-exports all of the columns of this table, as well as the
            /// table struct renamed to the module name. This is meant to be
            /// glob imported for functions which only deal with one table.
            pub mod dsl {
                $($crate::static_cond! {
                    if $table_name == $column_name {
                        compile_error!(concat!(
                            "Column `",
                            stringify!($column_name),
                            "` cannot be named the same as its table.\n \
                            You may use `#[sql_name = \"",
                            stringify!($column_name),
                            "\"]` to reference the table's `",
                            stringify!($column_name),
                            "` column. \n \
                            Docs available at: `https://docs.diesel.rs/diesel/macro.table.html`\n"
                        ));
                    } else {
                        pub use super::columns::{$column_name};
                    }
                })+
                pub use super::table as $table_name;
            }

            #[allow(non_upper_case_globals, dead_code)]
            /// A tuple of all of the columns on this table
            pub const all_columns: ($($column_name,)+) = ($($column_name,)+);

            #[allow(non_camel_case_types)]
            #[derive(Debug, Clone, Copy, $crate::query_builder::QueryId)]
            /// The actual table struct
            ///
            /// This is the type which provides the base methods of the query
            /// builder, such as `.select` and `.filter`.
            pub struct table;

            impl table {
                #[allow(dead_code)]
                /// Represents `table_name.*`, which is sometimes necessary
                /// for efficient count queries. It cannot be used in place of
                /// `all_columns`
                pub fn star(&self) -> star {
                    star
                }
            }

            /// The SQL type of all of the columns on this table
            pub type SqlType = ($($($column_ty)*,)+);

            /// Helper type for representing a boxed query from this table
            pub type BoxedQuery<'a, DB, ST = SqlType> = $crate::query_builder::BoxedSelectStatement<'a, ST, $crate::query_builder::FromClause<table>, DB>;

            impl $crate::QuerySource for table {
                type FromClause = $crate::query_builder::nodes::StaticQueryFragmentInstance<table>;
                type DefaultSelection = <Self as $crate::Table>::AllColumns;

                fn from_clause(&self) -> Self::FromClause {
                    $crate::query_builder::nodes::StaticQueryFragmentInstance::new()
                }

                fn default_selection(&self) -> Self::DefaultSelection {
                    use $crate::Table;
                    Self::all_columns()
                }
            }

            $crate::__diesel_table_generate_static_query_fragment_for_table!($schema, table, $sql_name);

            impl $crate::query_builder::AsQuery for table {
                type SqlType = SqlType;
                type Query = $crate::query_builder::SelectStatement<$crate::query_builder::FromClause<Self>>;

                fn as_query(self) -> Self::Query {
                    $crate::query_builder::SelectStatement::simple(self)
                }
            }

            impl $crate::Table for table {
                type PrimaryKey = $primary_key;
                type AllColumns = ($($column_name,)+);

                fn primary_key(&self) -> Self::PrimaryKey {
                    $primary_key
                }

                fn all_columns() -> Self::AllColumns {
                    ($($column_name,)+)
                }
            }

            impl $crate::associations::HasTable for table {
                type Table = Self;

                fn table() -> Self::Table {
                    table
                }
            }

            impl $crate::query_builder::IntoUpdateTarget for table {
                type WhereClause = <<Self as $crate::query_builder::AsQuery>::Query as $crate::query_builder::IntoUpdateTarget>::WhereClause;

                fn into_update_target(self) -> $crate::query_builder::UpdateTarget<Self::Table, Self::WhereClause> {
                    use $crate::query_builder::AsQuery;
                    let q: $crate::query_builder::SelectStatement<$crate::query_builder::FromClause<table>> = self.as_query();
                    q.into_update_target()
                }
            }

            impl $crate::query_source::AppearsInFromClause<table> for table {
                type Count = $crate::query_source::Once;
            }

            impl $crate::query_source::AppearsInFromClause<table> for $crate::query_builder::NoFromClause {
                type Count = $crate::query_source::Never;
            }

            impl<Left, Right, Kind> $crate::JoinTo<$crate::query_source::joins::Join<Left, Right, Kind>> for table where
                $crate::query_source::joins::Join<Left, Right, Kind>: $crate::JoinTo<table>,
                Left: $crate::query_source::QuerySource,
                Right: $crate::query_source::QuerySource,
            {
                type FromClause = $crate::query_source::joins::Join<Left, Right, Kind>;
                type OnClause = <$crate::query_source::joins::Join<Left, Right, Kind> as $crate::JoinTo<table>>::OnClause;

                fn join_target(rhs: $crate::query_source::joins::Join<Left, Right, Kind>) -> (Self::FromClause, Self::OnClause) {
                    let (_, on_clause) = $crate::query_source::joins::Join::join_target(table);
                    (rhs, on_clause)
                }
            }

            impl<Join, On> $crate::JoinTo<$crate::query_source::joins::JoinOn<Join, On>> for table where
                $crate::query_source::joins::JoinOn<Join, On>: $crate::JoinTo<table>,
            {
                type FromClause = $crate::query_source::joins::JoinOn<Join, On>;
                type OnClause = <$crate::query_source::joins::JoinOn<Join, On> as $crate::JoinTo<table>>::OnClause;

                fn join_target(rhs: $crate::query_source::joins::JoinOn<Join, On>) -> (Self::FromClause, Self::OnClause) {
                    let (_, on_clause) = $crate::query_source::joins::JoinOn::join_target(table);
                    (rhs, on_clause)
                }
            }

            impl<F, S, D, W, O, L, Of, G> $crate::JoinTo<$crate::query_builder::SelectStatement<$crate::query_builder::FromClause<F>, S, D, W, O, L, Of, G>> for table where
                $crate::query_builder::SelectStatement<$crate::query_builder::FromClause<F>, S, D, W, O, L, Of, G>: $crate::JoinTo<table>,
                F: $crate::query_source::QuerySource
            {
                type FromClause = $crate::query_builder::SelectStatement<$crate::query_builder::FromClause<F>, S, D, W, O, L, Of, G>;
                type OnClause = <$crate::query_builder::SelectStatement<$crate::query_builder::FromClause<F>, S, D, W, O, L, Of, G> as $crate::JoinTo<table>>::OnClause;

                fn join_target(rhs: $crate::query_builder::SelectStatement<$crate::query_builder::FromClause<F>, S, D, W, O, L, Of, G>) -> (Self::FromClause, Self::OnClause) {
                    let (_, on_clause) = $crate::query_builder::SelectStatement::join_target(table);
                    (rhs, on_clause)
                }
            }

            impl<'a, QS, ST, DB> $crate::JoinTo<$crate::query_builder::BoxedSelectStatement<'a, $crate::query_builder::FromClause<QS>, ST, DB>> for table where
                $crate::query_builder::BoxedSelectStatement<'a, $crate::query_builder::FromClause<QS>, ST, DB>: $crate::JoinTo<table>,
                QS: $crate::query_source::QuerySource,
            {
                type FromClause = $crate::query_builder::BoxedSelectStatement<'a, $crate::query_builder::FromClause<QS>, ST, DB>;
                type OnClause = <$crate::query_builder::BoxedSelectStatement<'a, $crate::query_builder::FromClause<QS>, ST, DB> as $crate::JoinTo<table>>::OnClause;
                fn join_target(rhs: $crate::query_builder::BoxedSelectStatement<'a, $crate::query_builder::FromClause<QS>, ST, DB>) -> (Self::FromClause, Self::OnClause) {
                    let (_, on_clause) = $crate::query_builder::BoxedSelectStatement::join_target(table);
                    (rhs, on_clause)
                }
            }

            // This impl should be able to live in Diesel,
            // but Rust tries to recurse for no reason
            impl<T> $crate::insertable::Insertable<T> for table
            where
                <table as $crate::query_builder::AsQuery>::Query: $crate::insertable::Insertable<T>,
            {
                type Values = <<table as $crate::query_builder::AsQuery>::Query as $crate::insertable::Insertable<T>>::Values;

                fn values(self) -> Self::Values {
                    use $crate::query_builder::AsQuery;
                    self.as_query().values()
                }
            }

            impl<'a, T> $crate::insertable::Insertable<T> for &'a table
            where
                table: $crate::insertable::Insertable<T>,
            {
                type Values = <table as $crate::insertable::Insertable<T>>::Values;

                fn values(self) -> Self::Values {
                    (*self).values()
                }
            }

            /// Contains all of the columns of this table
            pub mod columns {
                use super::table;
                $crate::__diesel_fix_sql_type_import!($($imports)*);

                #[allow(non_camel_case_types, dead_code)]
                #[derive(Debug, Clone, Copy, $crate::query_builder::QueryId)]
                /// Represents `table_name.*`, which is sometimes needed for
                /// efficient count queries. It cannot be used in place of
                /// `all_columns`, and has a `SqlType` of `()` to prevent it
                /// being used that way
                pub struct star;

                impl<__GB> $crate::expression::ValidGrouping<__GB> for star
                where
                    ($($column_name,)+): $crate::expression::ValidGrouping<__GB>,
                {
                    type IsAggregate = <($($column_name,)+) as $crate::expression::ValidGrouping<__GB>>::IsAggregate;
                }

                impl $crate::Expression for star {
                    type SqlType = $crate::expression::expression_types::NotSelectable;
                }

                impl<DB: $crate::backend::Backend> $crate::query_builder::QueryFragment<DB> for star where
                    <table as $crate::QuerySource>::FromClause: $crate::query_builder::QueryFragment<DB>,
                {
                    #[allow(non_snake_case)]
                    fn walk_ast<'b>(&'b self, mut __out: $crate::query_builder::AstPass<'_, 'b, DB>) -> $crate::result::QueryResult<()>
                    {
                        use $crate::QuerySource;
                        const FROM_CLAUSE: $crate::query_builder::nodes::StaticQueryFragmentInstance<table> = $crate::query_builder::nodes::StaticQueryFragmentInstance::new();

                        FROM_CLAUSE.walk_ast(__out.reborrow())?;
                        __out.push_sql(".*");
                        Ok(())
                    }
                }

                impl $crate::SelectableExpression<table> for star {
                }

                impl $crate::AppearsOnTable<table> for star {
                }

                $($crate::__diesel_column! {
                    table = table,
                    table_sql_name = $sql_name,
                    table_schema = $schema,
                    name = $column_name,
                    sql_name = $column_sql_name,
                    ty = ($($column_ty)*),
                    $($column)*
                })+

                $crate::__diesel_valid_grouping_for_table_columns! {
                    primary_key = $primary_key, $($column_name,)*
                }
            }
        }
    }
}

#[macro_export]
#[doc(hidden)]
macro_rules! __diesel_valid_grouping_for_table_columns {
    (primary_key = ($primary_key: tt), $($cols: ident,)* ) => {
        $crate::__diesel_valid_grouping_for_table_columns! {
            primary_key = $primary_key,
            $($cols,)*
        }
    };
    (primary_key = $primary_key: tt, $left_col: ident, $($right_col: ident,)+) => {
        $(
            $crate::static_cond! {
                if $left_col == $primary_key {
                    impl $crate::expression::IsContainedInGroupBy<$right_col> for $left_col {
                        type Output = $crate::expression::is_contained_in_group_by::Yes;
                    }
                } else {
                    impl $crate::expression::IsContainedInGroupBy<$right_col> for $left_col {
                        type Output = $crate::expression::is_contained_in_group_by::No;
                    }
                }
            }

            $crate::static_cond! {
                if $right_col == $primary_key {
                    impl $crate::expression::IsContainedInGroupBy<$left_col> for $right_col {
                        type Output = $crate::expression::is_contained_in_group_by::Yes;
                    }
                } else {
                    impl $crate::expression::IsContainedInGroupBy<$left_col> for $right_col {
                        type Output = $crate::expression::is_contained_in_group_by::No;
                    }
                }
            }
       )*
        $crate::__diesel_valid_grouping_for_table_columns! {
            primary_key = $primary_key,
            $($right_col,)*
        }
    };
    (primary_key = $primary_key: tt, $left_col: ident,) => {};
    (primary_key = $primary_key: tt) => {};
}

#[macro_export]
#[doc(hidden)]
macro_rules! __diesel_table_generate_static_query_fragment_for_table {
    (public, $table: ident, $table_name:expr) => {
        impl $crate::query_builder::nodes::StaticQueryFragment for table {
            type Component = $crate::query_builder::nodes::Identifier<'static>;
            const STATIC_COMPONENT: &'static Self::Component = &$crate::query_builder::nodes::Identifier($table_name);
        }

    };
    ($schema_name:ident, $table: ident, $table_name:expr) => {
        impl $crate::query_builder::nodes::StaticQueryFragment for table {
            type Component = $crate::query_builder::nodes::InfixNode<
                    $crate::query_builder::nodes::Identifier<'static>,
                    $crate::query_builder::nodes::Identifier<'static>,
                    &'static str
                >;
            const STATIC_COMPONENT: &'static Self::Component = &$crate::query_builder::nodes::InfixNode::new(
                $crate::query_builder::nodes::Identifier(stringify!($schema_name)),
                $crate::query_builder::nodes::Identifier($table_name),
                "."
            );
        }
    }
}





/// Allow two tables to be referenced in a join query without providing an
/// explicit `ON` clause.
///
/// The generated `ON` clause will always join to the primary key of the parent
/// table. This macro removes the need to call [`.on`] explicitly, you will
/// still need to invoke [`allow_tables_to_appear_in_same_query!`] for these two tables to
/// be able to use the resulting query, unless you are using `diesel print-schema`
/// which will generate it for you.
///
/// If you are using `diesel print-schema`, an invocation of this macro
/// will be generated for every foreign key in your database unless
/// one of the following is true:
///
/// - The foreign key references something other than the primary key
/// - The foreign key is composite
/// - There is more than one foreign key connecting two tables
/// - The foreign key is self-referential
///
/// # Example
///
/// ```rust
/// # include!("../doctest_setup.rs");
/// use schema::*;
///
/// # /*
/// joinable!(posts -> users (user_id));
/// allow_tables_to_appear_in_same_query!(posts, users);
/// # */
///
/// # fn main() {
/// let implicit_on_clause = users::table.inner_join(posts::table);
/// let implicit_on_clause_sql = diesel::debug_query::<DB, _>(&implicit_on_clause).to_string();
///
/// let explicit_on_clause = users::table
///     .inner_join(posts::table.on(posts::user_id.eq(users::id)));
/// let explicit_on_clause_sql = diesel::debug_query::<DB, _>(&explicit_on_clause).to_string();
///
/// assert_eq!(implicit_on_clause_sql, explicit_on_clause_sql);
/// # }
///
/// ```
///
/// In the example above, the line `joinable!(posts -> users (user_id));`
///
/// specifies the relation of the tables and the ON clause in the following way:
///
/// `child_table -> parent_table (foreign_key)`
///
/// * `parent_table` is the Table with the Primary key.
///
/// * `child_table` is the Table with the Foreign key.
///
/// So given the Table decaration from [Associations docs](crate::associations)
///
/// * The parent table would be `User`
/// * The child table would be `Post`
/// * and the Foreign key would be `Post.user_id`
///
/// For joins that do not explicitly use on clauses via [`JoinOnDsl`](crate::prelude::JoinOnDsl)
/// the following on clause is generated implicitly:
/// ```sql
/// post JOIN users ON posts.user_id = users.id
/// ```
#[macro_export]
macro_rules! joinable {
    ($($child:ident)::* -> $($parent:ident)::* ($source:ident)) => {
<<<<<<< HEAD
        impl $crate::JoinTo<$($parent)::* ::table> for $($child)::* ::table {
            type FromClause = $($parent)::* ::table;
            type OnClause = $crate::dsl::Eq<
                $crate::expression::nullable::Nullable<$($child)::* ::$source>,
                $crate::expression::nullable::Nullable<<$($parent)::* ::table as $crate::query_source::Table>::PrimaryKey>,
            >;

            fn join_target(rhs: $($parent)::* ::table) -> (Self::FromClause, Self::OnClause) {
                use $crate::{ExpressionMethods, NullableExpressionMethods};

                (
                    rhs,
                    $($child)::* ::$source.nullable().eq(
                        <$($parent)::* ::table as $crate::query_source::Table>::primary_key(&$($parent)::* ::table).nullable()
                    ),
                )
            }
        }

        impl $crate::JoinTo<$($child)::* ::table> for $($parent)::* ::table {
            type FromClause = $($child)::* ::table;
            type OnClause = $crate::dsl::Eq<
                $crate::expression::nullable::Nullable<$($child)::* ::$source>,
                $crate::expression::nullable::Nullable<<$($parent)::* ::table as $crate::query_source::Table>::PrimaryKey>,
            >;

            fn join_target(rhs: $($child)::* ::table) -> (Self::FromClause, Self::OnClause) {
                use $crate::{ExpressionMethods, NullableExpressionMethods};

                (
                    rhs,
                    $($child)::* ::$source.nullable().eq(
                        <$($parent)::* ::table as $crate::query_source::Table>::primary_key(&$($parent)::* ::table).nullable()
                    ),
                )
            }
        }

        impl<F> $crate::JoinTo<$crate::query_source::Alias<$($parent)::* ::table, F>> for $($child)::* ::table {
            type FromClause = $crate::query_source::Alias<$($parent)::* ::table, F>;
            type OnClause = $crate::dsl::Eq<
                $crate::expression::nullable::Nullable<$($child)::* ::$source>,
                $crate::expression::nullable::Nullable<<<$($parent)::* ::table as $crate::query_source::Table>::PrimaryKey as $crate::query_source::FieldAliasMapper<$crate::query_source::Alias<$($parent)::* ::table, F>>>::Out>,
            >;

            fn join_target(rhs: $crate::query_source::Alias<$($parent)::* ::table, F>) -> (Self::FromClause, Self::OnClause) {
                use $crate::{ExpressionMethods, NullableExpressionMethods};
                use $crate::query_source::FieldAliasMapper;

                (
                    rhs,
                    $($child)::* ::$source.nullable().eq(
                        <$($parent)::* ::table as $crate::query_source::Table>::primary_key(&$($parent)::* ::table).map().nullable()
                    ),
                )
            }
        }

        impl<F> $crate::JoinTo<$crate::query_source::Alias<$($child)::* ::table, F>> for $($parent)::* ::table {
            type FromClause = $crate::query_source::Alias<$($child)::* ::table, F>;
            type OnClause = $crate::dsl::Eq<
                $crate::expression::nullable::Nullable<<$($child)::* ::$source as $crate::query_source::FieldAliasMapper<$crate::query_source::Alias<$($child)::* ::table, F>>>::Out>,
                $crate::expression::nullable::Nullable<<$($parent)::* ::table as $crate::query_source::Table>::PrimaryKey>,
            >;

            fn join_target(rhs: $crate::query_source::Alias<$($child)::* ::table, F>) -> (Self::FromClause, Self::OnClause) {
                use $crate::{ExpressionMethods, NullableExpressionMethods};
                use $crate::query_source::FieldAliasMapper;
                (
                    rhs,
                    $($child)::* ::$source.map().nullable().eq(
                        <$($parent)::* ::table as $crate::query_source::Table>::primary_key(&$($parent)::* ::table).nullable()
                    ),
                )
            }
        }

       impl<F> $crate::JoinTo<$($parent)::* ::table> for $crate::query_source::Alias<$($child)::* ::table, F> {
            type FromClause = $($parent)::* ::table;
            type OnClause = $crate::dsl::Eq<
                $crate::expression::nullable::Nullable<<$($child)::* ::$source as $crate::query_source::FieldAliasMapper<$crate::query_source::Alias<$($child)::* ::table, F>>>::Out>,
                $crate::expression::nullable::Nullable<<$($parent)::* ::table as $crate::query_source::Table>::PrimaryKey>,
            >;

            fn join_target(rhs: $($parent)::* ::table) -> (Self::FromClause, Self::OnClause) {
                use $crate::{ExpressionMethods, NullableExpressionMethods};
                use $crate::query_source::FieldAliasMapper;

                (
                    rhs,
                    $($child)::* ::$source.map().nullable().eq(
                        <$($parent)::* ::table as $crate::query_source::Table>::primary_key(&$($parent)::* ::table).nullable()
                    ),
                )
            }
        }

        impl<F> $crate::JoinTo<$($child)::* ::table> for $crate::query_source::Alias<$($parent)::* ::table, F> {
            type FromClause = $($child)::* ::table;
            type OnClause = $crate::dsl::Eq<
                $crate::expression::nullable::Nullable<$($child)::* ::$source>,
                $crate::expression::nullable::Nullable<<<$($parent)::* ::table as $crate::query_source::Table>::PrimaryKey as $crate::query_source::FieldAliasMapper<$crate::query_source::Alias<$($parent)::* ::table, F>>>::Out>,
            >;

            fn join_target(rhs: $($child)::* ::table) -> (Self::FromClause, Self::OnClause) {
                use $crate::{ExpressionMethods, NullableExpressionMethods};
                use $crate::query_source::FieldAliasMapper;

                (
                    rhs,
                    $($child)::* ::$source.nullable().eq(
                        <$($parent)::* ::table as $crate::query_source::Table>::primary_key(&$($parent)::* ::table).map().nullable()
                    ),
                )
            }
        }


        //joinable_inner!($($child)::* ::table => $($parent)::* ::table : ($($child)::* ::$source = $($parent)::* ::table));
        //joinable_inner!($($parent)::* ::table => $($child)::* ::table : ($($child)::* ::$source = $($parent)::* ::table));
=======
        $crate::joinable_inner!($($child)::* ::table => $($parent)::* ::table : ($($child)::* ::$source = $($parent)::* ::table));
        $crate::joinable_inner!($($parent)::* ::table => $($child)::* ::table : ($($child)::* ::$source = $($parent)::* ::table));
>>>>>>> 37ec18f4
    }
}

#[macro_export]
#[doc(hidden)]
macro_rules! joinable_inner {
    ($left_table:path => $right_table:path : ($foreign_key:path = $parent_table:path)) => {
        $crate::joinable_inner!(
            left_table_ty = $left_table,
            right_table_ty = $right_table,
            right_table_expr = $right_table,
            foreign_key = $foreign_key,
            primary_key_ty = <$parent_table as $crate::query_source::Table>::PrimaryKey,
            primary_key_expr =
                <$parent_table as $crate::query_source::Table>::primary_key(&$parent_table),
        );
    };

    (
        left_table_ty = $left_table_ty:ty,
        right_table_ty = $right_table_ty:ty,
        right_table_expr = $right_table_expr:expr,
        foreign_key = $foreign_key:path,
        primary_key_ty = $primary_key_ty:ty,
        primary_key_expr = $primary_key_expr:expr,
    ) => {
        impl $crate::JoinTo<$right_table_ty> for $left_table_ty {
            type FromClause = $right_table_ty;
            type OnClause = $crate::dsl::Eq<
                $crate::expression::nullable::Nullable<$foreign_key>,
                $crate::expression::nullable::Nullable<$primary_key_ty>,
            >;

            fn join_target(rhs: $right_table_ty) -> (Self::FromClause, Self::OnClause) {
                use $crate::{ExpressionMethods, NullableExpressionMethods};

                (
                    rhs,
                    $foreign_key.nullable().eq($primary_key_expr.nullable()),
                )
            }
        }
    };
}

/// Allow two or more tables which are otherwise unrelated to be used together
/// in a query.
///
/// This macro must be invoked any time two tables need to appear in the same
/// query either because they are being joined together, or because one appears
/// in a subselect. When this macro is invoked with more than 2 tables, every
/// combination of those tables will be allowed to appear together.
///
/// If you are using `diesel print-schema`, an invocation of
/// this macro will be generated for you for all tables in your schema.
///
/// # Example
///
/// ```ignore
/// // This would be required to do `users.inner_join(posts.inner_join(comments))`
/// allow_tables_to_appear_in_same_query!(comments, posts, users);
/// ```
///
/// When more than two tables are passed, the relevant code is generated for
/// every combination of those tables. This code would be equivalent to the
/// previous example.
///
/// ```ignore
/// allow_tables_to_appear_in_same_query!(comments, posts);
/// allow_tables_to_appear_in_same_query!(comments, users);
/// allow_tables_to_appear_in_same_query!(posts, users);
/// ```
#[macro_export]
macro_rules! allow_tables_to_appear_in_same_query {
    ($left_mod:ident, $($right_mod:ident),+ $(,)*) => {
        $(
            impl $crate::query_source::AppearsInFromClause<$left_mod::table>
                for $right_mod::table
            {
                type Count = $crate::query_source::Never;
            }

            impl<F> $crate::query_source::AppearsInFromClause<$crate::query_source::Alias<$left_mod::table, F>> for $right_mod::table {
                type Count = $crate::query_source::Never;
            }

            impl<F> $crate::query_source::AppearsInFromClause<$left_mod::table>
                for $crate::query_source::Alias<$right_mod::table, F>
            {
                type Count = $crate::query_source::Never;
            }

            impl $crate::query_source::AppearsInFromClause<$right_mod::table>
                for $left_mod::table
            {
                type Count = $crate::query_source::Never;
            }

            impl<F> $crate::query_source::AppearsInFromClause<$crate::query_source::Alias<$right_mod::table, F>>
                for $left_mod::table
            {
                type Count = $crate::query_source::Never;
            }

            impl<F> $crate::query_source::AppearsInFromClause<$right_mod::table> for $crate::query_source::Alias<$left_mod::table, F> {
                type Count = $crate::query_source::Never;
            }

            impl<F1, F2> $crate::query_source::AliasNotEqualHelper<$right_mod::table, F1, F2> for $left_mod::table {
                type Count = $crate::query_source::Never;
            }

            impl<F1, F2> $crate::query_source::AliasNotEqualHelper<$left_mod::table, F1, F2> for $right_mod::table {
                type Count = $crate::query_source::Never;
            }

        )+
        $crate::allow_tables_to_appear_in_same_query!($($right_mod,)+);
    };

    ($last_table:ident,) => {};

    () => {};
}

#[doc(hidden)]
#[macro_export]
macro_rules! __diesel_impl_allow_in_same_group_by_clause {
    (
        left = [$($left_path:tt)::+],
    ) => {};
    (
        left = [$($left_path:tt)::+],
        $($right_path:tt)::+
    ) => {
        $crate::__diesel_impl_allow_in_same_group_by_clause! {
            left = [$($left_path)+],
            right = [$($right_path)+],
            left_tbl = [],
            left_path = [],
        }
    };
    (
        left = [$($left_path:tt)::+],
        $($right_path:tt)::+,
        $($other:tt)*
    ) => {
        $crate::__diesel_impl_allow_in_same_group_by_clause! {
            left = [$($left_path)+],
            right = [$($right_path)+],
            left_tbl = [],
            left_path = [],
        }
        $crate::__diesel_impl_allow_in_same_group_by_clause! {
            left = [$($left_path)::+],
            $($other)*
        }
    };
    (
        left = [$left_path_p1: tt  $($left_path: tt)+],
        right = [$($right_path: tt)*],
        left_tbl = [$($left_tbl:tt)?],
        left_path = [$($left_out_path:tt)*],
    ) => {
        $crate::__diesel_impl_allow_in_same_group_by_clause! {
            left = [$($left_path)+],
            right = [$($right_path)*],
            left_tbl = [$left_path_p1],
            left_path = [$($left_out_path)* $($left_tbl)?],
        }
    };
    (
        left = [$left_col: tt],
        right = [$($right_path: tt)*],
        left_tbl = [$($left_tbl:tt)?],
        left_path = [$($left_out_path:tt)*],
    ) => {
        $crate::__diesel_impl_allow_in_same_group_by_clause! {
            left = [$left_col],
            right = [$($right_path)*],
            left_tbl = [$($left_tbl)?],
            left_path = [$($left_out_path)*],
            right_tbl = [],
            right_path = [],
        }
    };
    (
        left = [$left_col: tt ],
        right = [$right_path_p1: tt  $($right_path: tt)+],
        left_tbl = [$($left_tbl:tt)?],
        left_path = [$($left_out_path:tt)*],
        right_tbl = [$($right_tbl:tt)?],
        right_path = [$($right_out_path:tt)*],
    ) => {
        $crate::__diesel_impl_allow_in_same_group_by_clause! {
            left = [$left_col],
            right = [$($right_path)+],
            left_tbl = [$($left_tbl)?],
            left_path = [$($left_out_path)*],
            right_tbl = [$right_path_p1],
            right_path = [$($right_out_path)* $($right_tbl)?],
        }
    };
    (
        left = [$left_col: tt],
        right = [$right_col: tt],
        left_tbl = [$left_tbl:tt],
        left_path = [$($left_begin:tt)*],
        right_tbl = [$right_tbl:tt],
        right_path = [$($right_begin:tt)*],
    ) => {
        $crate::static_cond! {
            if $left_tbl != $right_tbl {
                impl $crate::expression::IsContainedInGroupBy<$($left_begin ::)* $left_tbl :: $left_col> for $($right_begin ::)* $right_tbl :: $right_col {
                    type Output = $crate::expression::is_contained_in_group_by::No;
                }

                impl $crate::expression::IsContainedInGroupBy<$($right_begin ::)* $right_tbl :: $right_col> for $($left_begin ::)* $left_tbl :: $left_col {
                    type Output = $crate::expression::is_contained_in_group_by::No;
                }
            }
        }
    };
    (
        left = [$left_col: tt],
        right = [$right_col: tt],
        left_tbl = [$($left_tbl:tt)?],
        left_path = [$($left_begin:tt)*],
        right_tbl = [$($right_tbl:tt)?],
        right_path = [$($right_begin:tt)*],
    ) => {
        impl $crate::expression::IsContainedInGroupBy<$($left_begin ::)* $($left_tbl ::)? $left_col> for $($right_begin ::)* $($right_tbl ::)? $right_col {
            type Output = $crate::expression::is_contained_in_group_by::No;
        }

        impl $crate::expression::IsContainedInGroupBy<$($right_begin ::)* $($right_tbl ::)? $right_col> for $($left_begin ::)* $($left_tbl ::)? $left_col {
            type Output = $crate::expression::is_contained_in_group_by::No;
        }
    };

}


/// Allow two or more columns which are otherwise unrelated to be used together
/// in a group by clause.
///
/// This macro must be invoked any time two columns need to appear in the same
/// group by clause. When this macro is invoked with more than 2 columns, every
/// combination of those columns will be allowed to appear together.
///
/// # Example
///
/// ```ignore
/// // This would be required to do
/// // `users::table.inner_join(posts::table).group_by((users::name, users::hair_color, posts::id))`
/// allow_columns_to_appear_in_same_group_by_clause!(users::name, users::hair_color, posts::id);
/// ```
///
/// When more than two columns are passed, the relevant code is generated for
/// every combination of those columns. This code would be equivalent to the
/// previous example.
///
/// ```ignore
/// allow_columns_to_appear_in_same_group_by_clause!(users::name, users::hair_color);
/// allow_columns_to_appear_in_same_group_by_clause!(users::name, posts::id);
/// allow_columns_to_appear_in_same_group_by_clause!(users::hair_color, posts::id);
/// ```
#[macro_export]
macro_rules! allow_columns_to_appear_in_same_group_by_clause {
    ($($left_path:tt)::+, $($right_path:tt)::+ $(,)?) => {
        $crate::__diesel_impl_allow_in_same_group_by_clause! {
            left = [$($left_path)::+],
            $($right_path)::+,
        }
    };
    ($($left_path:tt)::+, $($right_path:tt)::+, $($other: tt)*) => {
        $crate::__diesel_impl_allow_in_same_group_by_clause! {
            left = [$($left_path)::+],
            $($right_path)::+,
            $($other)*
        }
        $crate::allow_columns_to_appear_in_same_group_by_clause! {
            $($right_path)::+,
            $($other)*
        }
    };
    ($last_col:ty,) => {};
    () => {};
}

#[macro_export]
#[doc(hidden)]
macro_rules! __diesel_with_dollar_sign {
    ($($body:tt)*) => {
        macro_rules! __with_dollar_sign { $($body)* }
        __with_dollar_sign!($);
    }
}


macro_rules! impl_column_check {
    ($(
        $Tuple:tt {
            $(($idx:tt) -> $T:ident, $ST:ident, $TT:ident,)+
        }
    )+) => {
        __diesel_with_dollar_sign! {
            ($d:tt) => {
                #[macro_export]
                #[doc(hidden)]
                macro_rules! __diesel_check_column_count_internal {
                    $(
                    (inner = {$d($d inner: tt)*}, ($($d $T: ident,)*)) => {
                        $d($d inner)*
                    };
                    )*
                    (inner = {$d($d inner: tt)*}, ($d($d names: ident,)*)) => {
                        $crate::__diesel_error_table_size!();
                    }
                }
            }
        }
    }
}

diesel_derives::__diesel_for_each_tuple!(impl_column_check);

#[cfg(not(any(
    feature = "32-column-tables",
    feature = "64-column-tables",
    feature = "128-column-tables"
)))]
#[macro_export]
#[doc(hidden)]
macro_rules! __diesel_error_table_size {
    () => {
        compile_error!(
            "Table contains more than 16 columns. Consider enabling the `32-column-tables` feature to enable diesels support for tables with more than 16 columns."
        );

    }
}


#[cfg(all(
    feature = "32-column-tables",
    not(feature = "64-column-tables"),
    not(feature = "128-column-tables")
))]
#[macro_export]
#[doc(hidden)]
macro_rules! __diesel_error_table_size {
    () => {
        compile_error!(
            "Table contains more than 32 columns. Consider enabling the `64-column-tables` feature to enable diesels support for tables with more than 32 columns."
        );

    }
}


#[cfg(all(
    feature = "32-column-tables",
    feature = "64-column-tables",
    not(feature = "128-column-tables")
))]
#[macro_export]
#[doc(hidden)]
macro_rules! __diesel_error_table_size {
    () => {
        compile_error!(
            "Table contains more than 64 columns. Consider enabling the `128-column-tables` feature to enable diesels support for tables with more than 64 columns."
        );

    }
}


#[cfg(all(
    feature = "32-column-tables",
    feature = "64-column-tables",
    feature = "128-column-tables"
))]
#[macro_export]
#[doc(hidden)]
macro_rules! __diesel_error_table_size {
    () => {
        compile_error!(
            "You reached the end. Diesel does not support tables with more than 128 columns. Consider using less columns."
        );
    }
}




// The order of these modules is important (at least for those which have tests).
// Utility macros which don't call any others need to come first.
#[macro_use]
mod internal;
#[macro_use]
mod static_cond;
#[macro_use]
mod ops;


#[cfg(test)]
mod tests {
    use crate::prelude::*;

    table! {
        foo.bars {
            id -> Integer,
            baz -> Text,
        }
    }

    mod my_types {
        #[derive(Debug, Clone, Copy, crate::sql_types::SqlType)]
        pub struct MyCustomType;
    }

    table! {
        use crate::sql_types::*;
        use crate::macros::tests::my_types::*;

        table_with_custom_types {
            id -> Integer,
            my_type -> MyCustomType,
        }
    }

    table! {
        use crate::sql_types::*;
        use crate::macros::tests::my_types::*;

        /// Table documentation
        ///
        /// some in detail documentation
        table_with_custom_type_and_id (a) {
            /// Column documentation
            ///
            /// some more details
            a -> Integer,
            my_type -> MyCustomType,
        }
    }

    #[test]
    #[cfg(feature = "postgres")]
    fn table_with_custom_schema() {
        use crate::pg::Pg;
        let expected_sql = r#"SELECT "foo"."bars"."baz" FROM "foo"."bars" -- binds: []"#;
        assert_eq!(
            expected_sql,
            &crate::debug_query::<Pg, _>(&bars::table.select(bars::baz)).to_string()
        );
    }

    table! {
        use crate::sql_types;
        use crate::sql_types::*;

        table_with_arbitrarily_complex_types {
            id -> sql_types::Integer,
            qualified_nullable -> sql_types::Nullable<sql_types::Integer>,
            deeply_nested_type -> Nullable<Nullable<Integer>>,
            // This actually should work, but there appears to be a rustc bug
            // on the `AsExpression` bound for `EqAll` when the ty param is a projection
            // projected_type -> <Nullable<Integer> as sql_types::IntoNullable>::Nullable,
            //random_tuple -> (Integer, Integer),
        }
    }

    table!(
        foo {
            /// Column doc
            id -> Integer,

            #[sql_name = "type"]
            /// Also important to document this column
            mytype -> Integer,

            /// And this one
            #[sql_name = "bleh"]
            hey -> Integer,
        }
    );

    #[test]
    #[cfg(feature = "postgres")]
    fn table_with_column_renaming_postgres() {
        use crate::pg::Pg;
        let expected_sql =
            r#"SELECT "foo"."id", "foo"."type", "foo"."bleh" FROM "foo" WHERE ("foo"."type" = $1) -- binds: [1]"#;
        assert_eq!(
            expected_sql,
            crate::debug_query::<Pg, _>(&foo::table.filter(foo::mytype.eq(1))).to_string()
        );
    }

    #[test]
    #[cfg(feature = "mysql")]
    fn table_with_column_renaming_mysql() {
        use crate::mysql::Mysql;
        let expected_sql =
            r#"SELECT `foo`.`id`, `foo`.`type`, `foo`.`bleh` FROM `foo` WHERE (`foo`.`type` = ?) -- binds: [1]"#;
        assert_eq!(
            expected_sql,
            crate::debug_query::<Mysql, _>(&foo::table.filter(foo::mytype.eq(1))).to_string()
        );
    }

    #[test]
    #[cfg(feature = "sqlite")]
    fn table_with_column_renaming_sqlite() {
        use crate::sqlite::Sqlite;
        let expected_sql =
            r#"SELECT `foo`.`id`, `foo`.`type`, `foo`.`bleh` FROM `foo` WHERE (`foo`.`type` = ?) -- binds: [1]"#;
        assert_eq!(
            expected_sql,
            crate::debug_query::<Sqlite, _>(&foo::table.filter(foo::mytype.eq(1))).to_string()
        );
    }

    table!(
        use crate::sql_types::*;

        /// Some documentation
        #[sql_name="mod"]
        /// Some more documentation
        bar {
            id -> Integer,
        }
    );

    #[test]
    #[cfg(feature = "postgres")]
    fn table_renaming_postgres() {
        use crate::pg::Pg;
        let expected_sql = r#"SELECT "mod"."id" FROM "mod" -- binds: []"#;
        assert_eq!(
            expected_sql,
            crate::debug_query::<Pg, _>(&bar::table.select(bar::id)).to_string()
        );
    }

    #[test]
    #[cfg(feature = "mysql")]
    fn table_renaming_mysql() {
        use crate::mysql::Mysql;
        let expected_sql = r#"SELECT `mod`.`id` FROM `mod` -- binds: []"#;
        assert_eq!(
            expected_sql,
            crate::debug_query::<Mysql, _>(&bar::table.select(bar::id)).to_string()
        );
    }

    #[test]
    #[cfg(feature = "sqlite")]
    fn table_renaming_sqlite() {
        use crate::sqlite::Sqlite;
        let expected_sql = r#"SELECT `mod`.`id` FROM `mod` -- binds: []"#;
        assert_eq!(
            expected_sql,
            crate::debug_query::<Sqlite, _>(&bar::table.select(bar::id)).to_string()
        );
    }

    mod tests_for_allow_combined_group_by_syntax {
        table! {
            a(b) {
                b -> Text,
                c -> Text,
                d -> Text,
                e -> Text,
            }
        }

        table! {
            b(a) {
                a -> Text,
                c -> Text,
                d -> Text,
            }
        }

        table! {
            c(a) {
                a -> Text,
                b -> Text,
                d -> Text,
            }
        }

        // allow using table::collumn
        allow_columns_to_appear_in_same_group_by_clause!(
            a::b, b::a, a::d,
        );

        // allow using full paths
        allow_columns_to_appear_in_same_group_by_clause!(
            self::a::c, self::b::c, self::b::d,
        );

        use self::a::d as a_d;
        use self::b::d as b_d;
        use self::c::d as c_d;

        // allow using plain identifiers
        allow_columns_to_appear_in_same_group_by_clause!(
            a_d, b_d, c_d
        );

        // allow mixing all variants
        allow_columns_to_appear_in_same_group_by_clause!(
            c_d, self::b::a, a::e,
        );
    }
}<|MERGE_RESOLUTION|>--- conflicted
+++ resolved
@@ -1094,7 +1094,6 @@
 #[macro_export]
 macro_rules! joinable {
     ($($child:ident)::* -> $($parent:ident)::* ($source:ident)) => {
-<<<<<<< HEAD
         impl $crate::JoinTo<$($parent)::* ::table> for $($child)::* ::table {
             type FromClause = $($parent)::* ::table;
             type OnClause = $crate::dsl::Eq<
@@ -1211,57 +1210,7 @@
                 )
             }
         }
-
-
-        //joinable_inner!($($child)::* ::table => $($parent)::* ::table : ($($child)::* ::$source = $($parent)::* ::table));
-        //joinable_inner!($($parent)::* ::table => $($child)::* ::table : ($($child)::* ::$source = $($parent)::* ::table));
-=======
-        $crate::joinable_inner!($($child)::* ::table => $($parent)::* ::table : ($($child)::* ::$source = $($parent)::* ::table));
-        $crate::joinable_inner!($($parent)::* ::table => $($child)::* ::table : ($($child)::* ::$source = $($parent)::* ::table));
->>>>>>> 37ec18f4
-    }
-}
-
-#[macro_export]
-#[doc(hidden)]
-macro_rules! joinable_inner {
-    ($left_table:path => $right_table:path : ($foreign_key:path = $parent_table:path)) => {
-        $crate::joinable_inner!(
-            left_table_ty = $left_table,
-            right_table_ty = $right_table,
-            right_table_expr = $right_table,
-            foreign_key = $foreign_key,
-            primary_key_ty = <$parent_table as $crate::query_source::Table>::PrimaryKey,
-            primary_key_expr =
-                <$parent_table as $crate::query_source::Table>::primary_key(&$parent_table),
-        );
-    };
-
-    (
-        left_table_ty = $left_table_ty:ty,
-        right_table_ty = $right_table_ty:ty,
-        right_table_expr = $right_table_expr:expr,
-        foreign_key = $foreign_key:path,
-        primary_key_ty = $primary_key_ty:ty,
-        primary_key_expr = $primary_key_expr:expr,
-    ) => {
-        impl $crate::JoinTo<$right_table_ty> for $left_table_ty {
-            type FromClause = $right_table_ty;
-            type OnClause = $crate::dsl::Eq<
-                $crate::expression::nullable::Nullable<$foreign_key>,
-                $crate::expression::nullable::Nullable<$primary_key_ty>,
-            >;
-
-            fn join_target(rhs: $right_table_ty) -> (Self::FromClause, Self::OnClause) {
-                use $crate::{ExpressionMethods, NullableExpressionMethods};
-
-                (
-                    rhs,
-                    $foreign_key.nullable().eq($primary_key_expr.nullable()),
-                )
-            }
-        }
-    };
+    }
 }
 
 /// Allow two or more tables which are otherwise unrelated to be used together
