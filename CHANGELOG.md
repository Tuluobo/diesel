--- conflicted
+++ resolved
@@ -82,11 +82,9 @@
 
 * Added support for table aliasing via the `alias!` macro
 
-<<<<<<< HEAD
+* Added support for the usage of slices of references with `belonging_to` from `BelongingToDsl`
+
 * Added support for updating individual array elements `UPDATE table SET array_column[1] = true`
-=======
-* Added support for the usage of slices of references with `belonging_to` from `BelongingToDsl`
->>>>>>> 626e84df
 
 ### Removed
 
